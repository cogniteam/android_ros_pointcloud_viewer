--- conflicted
+++ resolved
@@ -68,13 +68,8 @@
         NodeConfiguration.newPublic(InetAddressFactory.newNonLoopback().getHostAddress(),
             getMasterUri());
     nodeConfiguration.setNodeName("rosserial");
-<<<<<<< HEAD
-    NtpTimeProvider ntpTimeProvider = new NtpTimeProvider(InetAddressFactory
-        .newFromHostString("ntp.ubuntu.com"));
-=======
     NtpTimeProvider ntpTimeProvider =
         new NtpTimeProvider(InetAddressFactory.newFromHostString("ntp.ubuntu.com"));
->>>>>>> c4a2f9e6
     ntpTimeProvider.startPeriodicUpdates(5, TimeUnit.MINUTES);
     nodeConfiguration.setTimeProvider(ntpTimeProvider);
     nodeRunner.run(
