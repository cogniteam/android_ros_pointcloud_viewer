--- conflicted
+++ resolved
@@ -9,11 +9,7 @@
     <string name="new_master">New Public Master</string>
     <string name="new_private_master">New Private Master</string>
     <string name="show_advanced">Show advanced options</string>
-<<<<<<< HEAD
     <string name="select_interface">Select network interface</string>
-    <string name="uri_text">Robot URI:</string>
-=======
     <string name="uri_text">Master URI:</string>
->>>>>>> da150a7e
 
 </resources>