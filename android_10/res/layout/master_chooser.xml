--- conflicted
+++ resolved
@@ -1,16 +1,5 @@
 <?xml version="1.0" encoding="utf-8"?>
 <LinearLayout xmlns:android="http://schemas.android.com/apk/res/android"
-<<<<<<< HEAD
-              android:layout_width="match_parent"
-              android:layout_height="wrap_content"
-              android:orientation="vertical"
-              android:focusable="false"
-              style="@style/padded">
-
-    <LinearLayout
-            android:layout_width="fill_parent"
-            android:layout_height="fill_parent">
-=======
     style="@style/padded"
     android:layout_width="match_parent"
     android:layout_height="wrap_content"
@@ -20,7 +9,6 @@
     <LinearLayout
         android:layout_width="fill_parent"
         android:layout_height="fill_parent">
->>>>>>> da150a7e
 
         <TextView
             android:id="@+id/textView"
@@ -31,21 +19,12 @@
             android:textSize="18dp"/>
 
         <EditText
-<<<<<<< HEAD
-                android:id="@+id/master_chooser_uri"
-                android:layout_width="0dp"
-                android:layout_height="wrap_content"
-                android:hint="@string/master_uri_hint"
-                android:singleLine="true"
-                android:layout_weight="20">
-=======
             android:id="@+id/master_chooser_uri"
             android:layout_width="0dp"
             android:layout_height="wrap_content"
             android:layout_weight="20"
             android:hint="@string/master_uri_hint"
             android:singleLine="true">
->>>>>>> da150a7e
 
             <requestFocus/>
         </EditText>
@@ -65,14 +44,6 @@
             android:text="@string/qr_code"/>
 
         <Button
-<<<<<<< HEAD
-                android:id="@+id/master_chooser_ok"
-                android:layout_width="0dip"
-                android:layout_height="wrap_content"
-                android:onClick="okButtonClicked"
-                android:text="@string/use_master"
-                android:layout_weight="1"/>
-=======
             android:id="@+id/master_chooser_ok"
             android:layout_width="0dip"
             android:layout_height="wrap_content"
@@ -80,7 +51,6 @@
             android:enabled="false"
             android:onClick="okButtonClicked"
             android:text="@string/use_master"/>
->>>>>>> da150a7e
     </LinearLayout>
 
     <CheckBox
@@ -93,75 +63,52 @@
         android:text="@string/show_advanced"/>
 
     <LinearLayout
-<<<<<<< HEAD
-            android:orientation="vertical"
+        android:orientation="vertical"
+        android:layout_width="fill_parent"
+        android:layout_height="fill_parent"
+        android:visibility="gone"
+        android:id="@+id/advancedOptions">
+
+        <TextView
             android:layout_width="wrap_content"
             android:layout_height="wrap_content"
-            android:visibility="gone"
-            android:id="@+id/advancedOptions">
-
-        <TextView
-                android:layout_width="wrap_content"
-                android:layout_height="wrap_content"
-                android:textAppearance="?android:attr/textAppearanceMedium"
-                android:text="@string/select_interface"
-                android:id="@+id/interfaceLabel"
-                android:layout_gravity="center"
-                android:autoText="true"/>
+            android:textAppearance="?android:attr/textAppearanceMedium"
+            android:text="@string/select_interface"
+            android:id="@+id/interfaceLabel"
+            android:layout_gravity="center"
+            android:autoText="true"/>
 
         <ListView
+            android:layout_width="wrap_content"
+            android:layout_height="0dp"
+            android:id="@+id/networkInterfaces"
+            android:layout_weight="1"
+            android:visibility="visible"/>
+
+        <LinearLayout
+            android:layout_width="fill_parent"
+            android:layout_height="fill_parent">
+
+            <Button
+                android:id="@+id/master_chooser_new_master_button"
                 android:layout_width="wrap_content"
-                android:layout_height="0dp"
-                android:id="@+id/networkInterfaces"
+                android:layout_height="fill_parent"
+                android:onClick="newMasterButtonClicked"
+                android:text="@string/new_master"
                 android:layout_weight="1"
                 android:visibility="visible"/>
 
-        <LinearLayout
-                android:layout_width="fill_parent"
-                android:layout_height="fill_parent">
-
             <Button
-                    android:id="@+id/master_chooser_new_master_button"
-                    android:layout_width="wrap_content"
-                    android:layout_height="fill_parent"
-                    android:onClick="newMasterButtonClicked"
-                    android:text="@string/new_master"
-                    android:layout_weight="1"
-                    android:visibility="visible"/>
-
-            <Button
-                    android:id="@+id/master_chooser_new_private_master_button"
-                    android:layout_width="wrap_content"
-                    android:layout_height="fill_parent"
-                    android:onClick="newPrivateMasterButtonClicked"
-                    android:text="@string/new_private_master"
-                    android:layout_weight="1"
-                    android:visibility="visible"/>
+                android:id="@+id/master_chooser_new_private_master_button"
+                android:layout_width="wrap_content"
+                android:layout_height="fill_parent"
+                android:onClick="newPrivateMasterButtonClicked"
+                android:text="@string/new_private_master"
+                android:layout_weight="1"
+                android:visibility="visible"/>
 
         </LinearLayout>
 
-=======
-        android:layout_width="fill_parent"
-        android:layout_height="fill_parent">
-
-        <Button
-            android:id="@+id/master_chooser_new_master_button"
-            android:layout_width="wrap_content"
-            android:layout_height="fill_parent"
-            android:layout_weight="1"
-            android:onClick="newMasterButtonClicked"
-            android:text="@string/new_master"
-            android:visibility="gone"/>
-
-        <Button
-            android:id="@+id/master_chooser_new_private_master_button"
-            android:layout_width="wrap_content"
-            android:layout_height="fill_parent"
-            android:layout_weight="1"
-            android:onClick="newPrivateMasterButtonClicked"
-            android:text="@string/new_private_master"
-            android:visibility="gone"/>
->>>>>>> da150a7e
     </LinearLayout>
 
     <Button
