--- conflicted
+++ resolved
@@ -28,11 +28,6 @@
 
   defaultConfig {
     minSdkVersion 15
-<<<<<<< HEAD
-    applicationId "org.ros.android.android_15"
-=======
-    //applicationId "org.ros.android.android_15"
->>>>>>> f35dcdf0
     targetSdkVersion 15
     versionCode 1
     versionName "1.0"
