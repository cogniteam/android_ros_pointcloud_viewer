/*
 * Copyright (C) 2011 Google Inc.
 *
 * Licensed under the Apache License, Version 2.0 (the "License"); you may not
 * use this file except in compliance with the License. You may obtain a copy of
 * the License at
 *
 * http://www.apache.org/licenses/LICENSE-2.0
 *
 * Unless required by applicable law or agreed to in writing, software
 * distributed under the License is distributed on an "AS IS" BASIS, WITHOUT
 * WARRANTIES OR CONDITIONS OF ANY KIND, either express or implied. See the
 * License for the specific language governing permissions and limitations under
 * the License.
 */

package org.ros.android.android_tutorial_pubsub;

import android.os.Bundle;
<<<<<<< HEAD

=======
import org.ros.address.InetAddressFactory;
>>>>>>> b89b6c53
import org.ros.android.MessageCallable;
import org.ros.android.RosActivity;
import org.ros.android.view.RosTextView;
import org.ros.node.NodeConfiguration;
import org.ros.node.NodeMainExecutor;
import org.ros.rosjava_tutorial_pubsub.Talker;

/**
 * @author damonkohler@google.com (Damon Kohler)
 */
public class MainActivity extends RosActivity {

  private RosTextView<std_msgs.String> rosTextView;
  private Talker talker;

  public MainActivity() {
    // The RosActivity constructor configures the notification title and ticker
    // messages.
    super("Pubsub Tutorial", "Pubsub Tutorial");
  }

  @SuppressWarnings("unchecked")
  @Override
  public void onCreate(Bundle savedInstanceState) {
    super.onCreate(savedInstanceState);
    setContentView(R.layout.main);
    rosTextView = (RosTextView<std_msgs.String>) findViewById(R.id.text);
    rosTextView.setTopicName("chatter");
    rosTextView.setMessageType(std_msgs.String._TYPE);
    rosTextView.setMessageToStringCallable(new MessageCallable<String, std_msgs.String>() {
      @Override
      public String call(std_msgs.String message) {
        return message.getData();
      }
    });
  }

  @Override
  protected void init(NodeMainExecutor nodeMainExecutor) {
    talker = new Talker();
<<<<<<< HEAD

    // At this point, the user has already been prompted to either enter the URI
    // of a master to use or to start a master locally.

    // The user can easily use the selected ROS Hostname in the master chooser
    // activity.
    NodeConfiguration nodeConfiguration = NodeConfiguration.newPublic(getRosHostname());
    nodeConfiguration.setMasterUri(getMasterUri());
=======
    // At this point, the user has already been prompted to either enter the URI
    // of a master to use or to start a master locally.
    String host = InetAddressFactory.newNonLoopback().getHostAddress();
    NodeConfiguration nodeConfiguration = NodeConfiguration.newPublic(host, getMasterUri());

>>>>>>> b89b6c53
    nodeMainExecutor.execute(talker, nodeConfiguration);
    // The RosTextView is also a NodeMain that must be executed in order to
    // start displaying incoming messages.
    nodeMainExecutor.execute(rosTextView, nodeConfiguration);
  }
}<|MERGE_RESOLUTION|>--- conflicted
+++ resolved
@@ -17,11 +17,6 @@
 package org.ros.android.android_tutorial_pubsub;
 
 import android.os.Bundle;
-<<<<<<< HEAD
-
-=======
-import org.ros.address.InetAddressFactory;
->>>>>>> b89b6c53
 import org.ros.android.MessageCallable;
 import org.ros.android.RosActivity;
 import org.ros.android.view.RosTextView;
@@ -62,7 +57,6 @@
   @Override
   protected void init(NodeMainExecutor nodeMainExecutor) {
     talker = new Talker();
-<<<<<<< HEAD
 
     // At this point, the user has already been prompted to either enter the URI
     // of a master to use or to start a master locally.
@@ -71,13 +65,6 @@
     // activity.
     NodeConfiguration nodeConfiguration = NodeConfiguration.newPublic(getRosHostname());
     nodeConfiguration.setMasterUri(getMasterUri());
-=======
-    // At this point, the user has already been prompted to either enter the URI
-    // of a master to use or to start a master locally.
-    String host = InetAddressFactory.newNonLoopback().getHostAddress();
-    NodeConfiguration nodeConfiguration = NodeConfiguration.newPublic(host, getMasterUri());
-
->>>>>>> b89b6c53
     nodeMainExecutor.execute(talker, nodeConfiguration);
     // The RosTextView is also a NodeMain that must be executed in order to
     // start displaying incoming messages.
