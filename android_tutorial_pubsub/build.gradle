--- conflicted
+++ resolved
@@ -15,13 +15,8 @@
  */
 
 dependencies {
-<<<<<<< HEAD
   compile 'org.ros.rosjava_core:rosjava_tutorial_pubsub:[0.2,)'
-  compile project(':android_gingerbread_mr1')
-=======
-  compile 'org.ros.rosjava_core:rosjava_tutorial_pubsub:0.1.+'
   compile project(':android_10')
->>>>>>> fdeda9df
 }
 
 apply plugin: 'android'
