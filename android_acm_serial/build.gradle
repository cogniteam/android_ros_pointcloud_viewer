--- conflicted
+++ resolved
@@ -26,10 +26,6 @@
 
   defaultConfig {
     minSdkVersion 15
-<<<<<<< HEAD
-    applicationId "org.ros.android.android_acm_serial"
-=======
->>>>>>> f35dcdf0
     targetSdkVersion 15
     versionCode 1
     versionName "1.0"
