/*
 * Copyright (C) 2011 Google Inc.
 * 
 * Licensed under the Apache License, Version 2.0 (the "License"); you may not
 * use this file except in compliance with the License. You may obtain a copy of
 * the License at
 * 
 * http://www.apache.org/licenses/LICENSE-2.0
 * 
 * Unless required by applicable law or agreed to in writing, software
 * distributed under the License is distributed on an "AS IS" BASIS, WITHOUT
 * WARRANTIES OR CONDITIONS OF ANY KIND, either express or implied. See the
 * License for the specific language governing permissions and limitations under
 * the License.
 */

package org.ros.android.views;

import android.content.Context;
import android.graphics.Bitmap;
import android.util.AttributeSet;
import android.widget.ImageView;
import org.ros.android.MessageCallable;
import org.ros.message.MessageListener;
import org.ros.node.Node;
import org.ros.node.NodeMain;
import org.ros.node.topic.Subscriber;

/**
 * A camera node that publishes images and camera_info
 * 
 * @author ethan.rublee@gmail.com (Ethan Rublee)
 * @author damonkohler@google.com (Damon Kohler)
 */
public class RosImageView<T> extends ImageView implements NodeMain {

  private String topicName;
  private String messageType;
  private MessageCallable<Bitmap, T> callable;

  public RosImageView(Context context) {
    super(context);
  }

  public RosImageView(Context context, AttributeSet attrs) {
    super(context, attrs);
  }

  public RosImageView(Context context, AttributeSet attrs, int defStyle) {
    super(context, attrs, defStyle);
  }

  public void setTopicName(String topicName) {
    this.topicName = topicName;
  }

  public void setMessageType(String messageType) {
    this.messageType = messageType;
  }

  public void setMessageToBitmapCallable(MessageCallable<Bitmap, T> callable) {
    this.callable = callable;
  }

  @Override
  public void onStart(Node node) {
    Subscriber<T> subscriber = node.newSubscriber(topicName, messageType);
    subscriber.addMessageListener(new MessageListener<T>() {
      @Override
      public void onNewMessage(final T message) {
        post(new Runnable() {
          @Override
          public void run() {
            setImageBitmap(callable.call(message));
          }
        });
        postInvalidate();
      }
    });
  }

  @Override
  public void onShutdown(Node node) {
  }
<<<<<<< HEAD
  
=======

>>>>>>> 2f4ced41
  @Override
  public void onShutdownComplete(Node node) {
  }
}<|MERGE_RESOLUTION|>--- conflicted
+++ resolved
@@ -82,11 +82,7 @@
   @Override
   public void onShutdown(Node node) {
   }
-<<<<<<< HEAD
-  
-=======
 
->>>>>>> 2f4ced41
   @Override
   public void onShutdownComplete(Node node) {
   }
