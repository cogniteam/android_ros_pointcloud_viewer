--- conflicted
+++ resolved
@@ -17,10 +17,6 @@
 rootProject.buildscript {
   apply from: "https://github.com/rosjava/rosjava_bootstrap/raw/indigo/buildscript.gradle"
   dependencies {
-<<<<<<< HEAD
-    classpath "com.android.tools.build:gradle:0.12.+"
-=======
     classpath "com.android.tools.build:gradle:1.0.+"
->>>>>>> f35dcdf0
   }
 }