/*
 * Copyright (C) 2011 Google Inc.
 *
 * Licensed under the Apache License, Version 2.0 (the "License"); you may not
 * use this file except in compliance with the License. You may obtain a copy of
 * the License at
 *
 * http://www.apache.org/licenses/LICENSE-2.0
 *
 * Unless required by applicable law or agreed to in writing, software
 * distributed under the License is distributed on an "AS IS" BASIS, WITHOUT
 * WARRANTIES OR CONDITIONS OF ANY KIND, either express or implied. See the
 * License for the specific language governing permissions and limitations under
 * the License.
 */

include 'android_gingerbread_mr1', 'android_honeycomb_mr2', 'android_tutorial_map_viewer'
/*
include 'android_gingerbread_mr1', 'android_benchmarks', 'android_tutorial_camera',
        'android_tutorial_image_transport', 'android_tutorial_pubsub'

include 'android_honeycomb_mr2', 'android_acm_serial', 'android_tutorial_map_viewer',
        'android_tutorial_teleop', 'android_tutorial_hokuyo'

<<<<<<< HEAD
include 'docs'
*/
/*
  The following code is not included in the multi-project yet till its sorted
  whereabouts they should actually live (should they be in a java repo instead?)

    hokuyo, polling_input_stream, compressed_map_transport

  And of course, the dependency:

    android_tutorial_hokuyo
*/
=======
include 'docs'
>>>>>>> 324d4d60
<|MERGE_RESOLUTION|>--- conflicted
+++ resolved
@@ -14,27 +14,16 @@
  * the License.
  */
 
-include 'android_gingerbread_mr1', 'android_honeycomb_mr2', 'android_tutorial_map_viewer'
-/*
 include 'android_gingerbread_mr1', 'android_benchmarks', 'android_tutorial_camera',
         'android_tutorial_image_transport', 'android_tutorial_pubsub'
 
 include 'android_honeycomb_mr2', 'android_acm_serial', 'android_tutorial_map_viewer',
         'android_tutorial_teleop', 'android_tutorial_hokuyo'
 
-<<<<<<< HEAD
 include 'docs'
-*/
 /*
   The following code is not included in the multi-project yet till its sorted
   whereabouts they should actually live (should they be in a java repo instead?)
 
     hokuyo, polling_input_stream, compressed_map_transport
-
-  And of course, the dependency:
-
-    android_tutorial_hokuyo
-*/
-=======
-include 'docs'
->>>>>>> 324d4d60
+*/