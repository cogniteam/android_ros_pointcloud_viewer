/*
 * Copyright (C) 2011 Google Inc.
 *
 * Licensed under the Apache License, Version 2.0 (the "License"); you may not
 * use this file except in compliance with the License. You may obtain a copy of
 * the License at
 *
 * http://www.apache.org/licenses/LICENSE-2.0
 *
 * Unless required by applicable law or agreed to in writing, software
 * distributed under the License is distributed on an "AS IS" BASIS, WITHOUT
 * WARRANTIES OR CONDITIONS OF ANY KIND, either express or implied. See the
 * License for the specific language governing permissions and limitations under
 * the License.
 */

package org.ros.android.views.visualization;

import com.google.common.collect.Iterables;
import com.google.common.collect.Lists;

import android.content.Context;
import android.graphics.PixelFormat;
import android.opengl.GLSurfaceView;
import android.util.AttributeSet;
import android.view.MotionEvent;
import org.ros.android.views.visualization.layer.Layer;
import org.ros.node.Node;
import org.ros.node.NodeMain;
import org.ros.rosjava_geometry.FrameTransformTree;

import java.util.List;

/**
 * @author moesenle@google.com (Lorenz Moesenlechner)
 */
public class VisualizationView extends GLSurfaceView implements NodeMain {

  private RenderRequestListener renderRequestListener;
  private FrameTransformTree frameTransformTree;
  private TransformListener transformListener;
  private Camera camera;
  private XYOrthographicRenderer renderer;
  private List<Layer> layers;

  private Node node;

  public VisualizationView(Context context) {
<<<<<<< HEAD
    this(context, null);
=======
    super(context);
    init();
>>>>>>> f567ea91
  }

  public VisualizationView(Context context, AttributeSet attrs) {
    super(context, attrs);
<<<<<<< HEAD
=======
    init();
  }

  private void init() {
>>>>>>> f567ea91
    renderRequestListener = new RenderRequestListener() {
      @Override
      public void onRenderRequest() {
        requestRender();
      }
    };
    frameTransformTree = new FrameTransformTree();
    transformListener = new TransformListener(frameTransformTree);
    camera = new Camera(frameTransformTree);
    renderer = new XYOrthographicRenderer(frameTransformTree, camera);
    layers = Lists.newArrayList();
    setEGLConfigChooser(8, 8, 8, 8, 0, 0);
    getHolder().setFormat(PixelFormat.TRANSLUCENT);
    setRenderer(renderer);
  }

  @Override
  public boolean onTouchEvent(MotionEvent event) {
    for (Layer layer : Iterables.reverse(layers)) {
      if (layer.onTouchEvent(this, event)) {
        return true;
      }
    }
    return false;
  }

  public XYOrthographicRenderer getRenderer() {
    return renderer;
  }

  /**
   * Adds a new layer at the end of the layers collection. The new layer will be
   * drawn last, i.e. on top of all other layers.
   * 
   * @param layer
   *          layer to add
   */
  public void addLayer(Layer layer) {
    layers.add(layer);
    layer.addRenderListener(renderRequestListener);
    if (node != null) {
      layer.onStart(node, getHandler(), frameTransformTree, camera);
    }
    requestRender();
  }

  public void removeLayer(Layer layer) {
    layer.onShutdown(this, node);
    layers.remove(layer);
  }

  @Override
  public void onStart(Node node) {
    this.node = node;
    transformListener.onStart(node);
    for (Layer layer : layers) {
      layer.onStart(node, getHandler(), frameTransformTree, camera);
    }
    renderer.setLayers(layers);
  }

  @Override
  public void onShutdown(Node node) {
    renderer.setLayers(null);
    for (Layer layer : layers) {
      layer.onShutdown(this, node);
    }
    transformListener.onShutdown(node);
    this.node = null;
  }

  @Override
  public void onShutdownComplete(Node node) {
  }
}<|MERGE_RESOLUTION|>--- conflicted
+++ resolved
@@ -46,23 +46,16 @@
   private Node node;
 
   public VisualizationView(Context context) {
-<<<<<<< HEAD
-    this(context, null);
-=======
     super(context);
     init();
->>>>>>> f567ea91
   }
 
   public VisualizationView(Context context, AttributeSet attrs) {
     super(context, attrs);
-<<<<<<< HEAD
-=======
     init();
   }
 
   private void init() {
->>>>>>> f567ea91
     renderRequestListener = new RenderRequestListener() {
       @Override
       public void onRenderRequest() {
